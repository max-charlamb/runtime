--- conflicted
+++ resolved
@@ -58,17 +58,9 @@
     /// </summary>
     /// <param name="threadId">The identifier of the thread whose context is to be retrieved. The identifier is defined by the operating system.</param>
     /// <param name="contextFlags">A bitwise combination of platform-dependent flags that indicate which portions of the context should be read.</param>
-<<<<<<< HEAD
-    /// <param name="contextSize">Size of <paramref name="buffer"/>.</param>
-    /// <param name="buffer">Buffer filled with thread context.</param>
-    /// <returns>HResult</returns>
-    public abstract int GetThreadContext(uint threadId, uint contextFlags, uint contextSize, Span<byte> buffer);
-
-=======
     /// <param name="buffer">Buffer to be filled with thread context.</param>
     /// <returns>true if successful, false otherwise</returns>
     public abstract bool TryGetThreadContext(ulong threadId, uint contextFlags, Span<byte> buffer);
->>>>>>> bfc88141
 
     /// <summary>
     /// Reads a well-known global pointer value from the target process
