# Contract ExecutionManager

This contract is for mapping a PC address to information about the
managed method corresponding to that address.


## APIs of contract

```csharp
struct CodeBlockHandle
{
    public readonly TargetPointer Address;
    // no public constructor
    internal CodeBlockHandle(TargetPointer address) => Address = address;
}
```

```csharp
    // Collect execution engine info for a code block that includes the given instruction pointer.
    // Return a handle for the information, or null if an owning code block cannot be found.
    CodeBlockHandle? GetCodeBlockHandle(TargetCodePointer ip);
    // Get the method descriptor corresponding to the given code block
    TargetPointer GetMethodDesc(CodeBlockHandle codeInfoHandle);
    // Get the instruction pointer address of the start of the code block
    TargetCodePointer GetStartAddress(CodeBlockHandle codeInfoHandle);
<<<<<<< HEAD
    // Gets the base address of the module containing the code block
    TargetPointer GetModuleBaseAddress(CodeBlockHandle codeInfoHandle);
    // Gets the unwind info of the code block at the specified code pointer
    TargetPointer GetUnwindInfo(CodeBlockHandle codeInfoHandle, TargetCodePointer ip);
=======
    // Gets the unwind info of the code block at the specified code pointer
    TargetPointer GetUnwindInfo(CodeBlockHandle codeInfoHandle, TargetCodePointer ip);
    // Gets the base address the UnwindInfo of codeInfoHandle is relative to.
    TargetPointer GetUnwindInfoBaseAddress(CodeBlockHandle codeInfoHandle);
>>>>>>> bfc88141
```

## Version 1

The execution manager uses two data structures to map the entire target address space to native executable code.
The [range section map](#rangesectionmap) is used to partition the address space into large chunks which point to range section fragments.  Each chunk is relatively large.  If there is any executable code in the chunk, the chunk will contain one or more range section fragments that cover subsets of the chunk.  Conversely if a massive method is JITed a single range section fragment may span multiple adjacent chunks.

Within a range section fragment, a [nibble map](#nibblemap) structure is used to map arbitrary IP addresses back to the start of the method (and to the code header which immediately preceeeds the entrypoint to the code).

Data descriptors used:
| Data Descriptor Name | Field | Meaning |
| --- | --- | --- |
| `RangeSectionMap` | `TopLevelData` | Pointer to the outermost RangeSection |
| `RangeSectionFragment`| `RangeBegin` | Begin address of the fragment |
| `RangeSectionFragment`| `RangeEndOpen` | End address of the fragment |
| `RangeSectionFragment`| `RangeSection` | Pointer to the corresponding `RangeSection` |
| `RangeSectionFragment`| `Next` | Pointer to the next fragment |
| `RangeSection` | `RangeBegin` | Begin address of the range section |
| `RangeSection` | `RangeEndOpen` | End address of the range section |
| `RangeSection` | `NextForDelete` | Pointer to next range section for deletion |
| `RangeSection` | `JitManager` | Pointer to the JIT manager |
| `RangeSection` | `Flags` | Flags for the range section |
| `RangeSection` | `HeapList` | Pointer to the heap list |
| `RangeSection` | `R2RModule` | ReadyToRun module |
| `CodeHeapListNode` | `Next` | Next node |
| `CodeHeapListNode` | `StartAddress` | Start address of the used portion of the code heap |
| `CodeHeapListNode` | `EndAddress` | End address of the used portion of the code heap |
| `CodeHeapListNode` | `MapBase` | Start of the map - start address rounded down based on OS page size |
| `CodeHeapListNode` | `HeaderMap` | Bit array used to find the start of methods - relative to `MapBase` |
| `RealCodeHeader` | `MethodDesc` | Pointer to the corresponding `MethodDesc` |
| `RealCodeHeader` | `NumUnwindInfos` | Number of Unwind Infos |
| `RealCodeHeader` | `UnwindInfos` | Start address of Unwind Infos |
| `Module` | `ReadyToRunInfo` | Pointer to the `ReadyToRunInfo` for the module |
| `ReadyToRunInfo` | `CompositeInfo` | Pointer to composite R2R info - or itself for non-composite |
| `ReadyToRunInfo` | `NumRuntimeFunctions` | Number of `RuntimeFunctions` |
| `ReadyToRunInfo` | `RuntimeFunctions` | Pointer to an array of `RuntimeFunctions` - [see R2R format](../coreclr/botr/readytorun-format.md#readytorunsectiontyperuntimefunctions)|
| `ReadyToRunInfo` | `NumHotColdMap` | Number of entries in the `HotColdMap` |
| `ReadyToRunInfo` | `HotColdMap` | Pointer to an array of 32-bit integers - [see R2R format](../coreclr/botr/readytorun-format.md#readytorunsectiontypehotcoldmap-v80) |
| `ReadyToRunInfo` | `DelayLoadMethodCallThunks` | Pointer to an `ImageDataDirectory` for the delay load method call thunks |
| `ReadyToRunInfo` | `EntryPointToMethodDescMap` | `HashMap` of entry point addresses to `MethodDesc` pointers |
| `ImageDataDirectory` | `VirtualAddress` | Virtual address of the image data directory |
| `ImageDataDirectory` | `Size` | Size of the data |
| `RuntimeFunction` | `BeginAddress` | Begin address of the function |
| `RuntimeFunction` | `EndAddress` | End address of the function. Only exists on some platforms |
| `RuntimeFunction` | `UnwindData` | Pointer to the unwind info for the function |
| `HashMap` | `Buckets` | Pointer to the buckets of a `HashMap` |
| `Bucket` | `Keys` | Array of keys of `HashMapSlotsPerBucket` length |
| `Bucket` | `Values` | Array of values of `HashMapSlotsPerBucket` length |
| `UnwindInfo` | `FunctionLength` | Length of the associated function in bytes. Only exists on some platforms |

Global variables used:
| Global Name | Type | Purpose |
| --- | --- | --- |
| `ExecutionManagerCodeRangeMapAddress` | TargetPointer | Pointer to the global RangeSectionMap |
| `StubCodeBlockLast` | uint8 | Maximum sentinel code header value indentifying a stub code block |
| `HashMapSlotsPerBucket` | uint32 | Number of slots in each bucket of a `HashMap` |
| `HashMapValueMask` | uint64 | Bitmask used when storing values in a `HashMap` |
| `FeatureEHFunclets` | uint8 | 1 if EH funclets are enabled, 0 otherwise |

Contracts used:
| Contract Name |
| --- |
| `PlatformMetadata` |

The bulk of the work is done by the `GetCodeBlockHandle` API that maps a code pointer to information about the containing jitted method. This relies the [range section lookup](#rangesectionmap).

```csharp
    private CodeBlock? GetCodeBlock(TargetCodePointer jittedCodeAddress)
    {
        TargetPointer rangeSection = // find range section corresponding to jittedCodeAddress - see RangeSectionMap below
        if (/* no corresponding range section */)
            return null;

        JitManager jitManager = GetJitManager(range.Data);
        if (/* JIT manager corresponding to rangeSection */.GetMethodInfo(range, jittedCodeAddress, out CodeBlock? info))
            return info;
        return null;
    }
    CodeBlockHandle? IExecutionManager.GetCodeBlockHandle(TargetCodePointer ip)
    {
        CodeBlock? info = GetCodeBlock(ip);
        if (info == null)
            return null;
        return new CodeBlockHandle(ip.AsTargetPointer);
    }
```

There are two JIT managers: the "EE JitManager" for jitted code and "R2R JitManager" for ReadyToRun code.

The EE JitManager `GetMethodInfo` implements the nibble map lookup, summarized below, followed by returning the `RealCodeHeader` data:

```csharp
bool GetMethodInfo(TargetPointer rangeSection, TargetCodePointer jittedCodeAddress, [NotNullWhen(true)] out CodeBlock? info)
{
    info = default;
    TargetPointer start = // look up jittedCodeAddress in nibble map for rangeSection - see NibbleMap below
    if (start == TargetPointer.Null)
        return false;

    TargetNUInt relativeOffset = jittedCodeAddress - start;
    int codeHeaderOffset = Target.PointerSize;
    TargetPointer codeHeaderIndirect = start - codeHeaderOffset;

    // Check if address is in a stub code block
    if (codeHeaderIndirect < Target.ReadGlobal<byte>("StubCodeBlockLast"))
        return false;

    TargetPointer codeHeaderAddress = Target.ReadPointer(codeHeaderIndirect);
    TargetPointer methodDesc = Target.ReadPointer(codeHeaderAddress + /* RealCodeHeader::MethodDesc offset */);
    info = new CodeBlock(jittedCodeAddress, realCodeHeader.MethodDesc, relativeOffset);
    return true;
}
```

The R2R JitManager `GetMethodInfo` finds the runtime function corresponding to an address and maps its entry point pack to a method:

```csharp
bool GetMethodInfo(TargetPointer rangeSection, TargetCodePointer jittedCodeAddress, [NotNullWhen(true)] out CodeBlock? info)
{
    info = default;

    TargetPointer r2rModule = Target.ReadPointer(/* range section address + RangeSection::R2RModule offset */);
    TargetPointer r2rInfo = Target.ReadPointer(r2rModule + /* Module::ReadyToRunInfo offset */);

    // Check if address is in a thunk
    if (/* jittedCodeAddress is in ReadyToRunInfo::DelayLoadMethodCallThunks */)
        return false;

    // Find the relative address that we are looking for
    TargetCodePointer addr = /* code pointer from jittedCodeAddress using PlatformMetadata.GetCodePointerFlags */
    TargetPointer imageBase = Target.ReadPointer(/* range section address + RangeSection::RangeBegin offset */);
    TargetPointer relativeAddr = addr - imageBase;

    TargetPointer runtimeFunctions = Target.ReadPointer(r2rInfo + /* ReadyToRunInfo::RuntimeFunctions offset */);
    int index = // Iterate through runtimeFunctions and find index of function with relativeAddress
    if (index < 0)
        return false;

    bool featureEHFunclets = Target.ReadGlobal<byte>("FeatureEHFunclets") != 0;
    if (featureEHFunclets)
    {
        index = // look up hot part index in the hot/cold map
    }

    TargetPointer function = runtimeFunctions + (ulong)(index * /* size of RuntimeFunction */);

    TargetPointer startAddress = imageBase + Target.Read<uint>(function + /* RuntimeFunction::BeginAddress offset */);
    TargetPointer entryPoint = /* code pointer from startAddress using PlatformMetadata.GetCodePointerFlags */

    TargetPointer mapAddress = r2rInfo + /* ReadyToRunInfo::EntryPointToMethodDescMap offset */;
    TargetPointer methodDesc = /* look up entryPoint in HashMap at mapAddress */;
    while (featureEHFunclets && methodDesc == TargetPointer.Null)
    {
        index--;
        methodDesc = /* re-compute entryPoint based on updated index and look up in HashMap at mapAddress */
    }

    TargetNUInt relativeOffset = new TargetNUInt(code - startAddress);
    if (/* function has cold part and addr is in the cold part*/)
    {
        uint coldIndex = // look up cold part in hot/cold map
        TargetPointer coldFunction = runtimeFunctions + (ulong)(coldIndex * /* size of RuntimeFunction */);
        TargetPointer coldStart = imageBase + Target.Read<uint>(function + /* RuntimeFunction::BeginAddress offset */);
        relativeOffset = /* function length of hot part */ + addr - coldStart;
    }

    info = new CodeBlock(startAddress.Value, methodDesc, relativeOffset);
    return true;
}
```

The `CodeBlock` encapsulates the `MethodDesc` data from the target runtime together with the start of the jitted method

```csharp
class CodeBlock
{
    private readonly int _codeHeaderOffset;

    public TargetCodePointer StartAddress { get; }
    public TargetPointer MethodDesc { get; }
    public TargetNUInt RelativeOffset { get; }

    public CodeBlock(TargetCodePointer startAddress, TargetPointer methodDesc, TargetNUInt relativeOffset)
    {
        StartAddress = startAddress;
        MethodDesc = methodDesc;
        RelativeOffset = relativeOffset;
    }

    public TargetPointer MethodDescAddress => _codeHeaderData.MethodDesc;
}
```

The `GetMethodDesc` and `GetStartAddress` APIs extract fields of the `CodeBlock`:

```csharp
    TargetPointer IExecutionManager.GetMethodDesc(CodeBlockHandle codeInfoHandle)
    {
        /* find CodeBlock info for codeInfoHandle.Address*/
        return info.MethodDescAddress;
    }

    TargetCodePointer IExecutionManager.GetStartAddress(CodeBlockHandle codeInfoHandle)
    {
        /* find CodeBlock info for codeInfoHandle.Address*/
        return info.StartAddress;
    }
```

`GetUnwindInfo` gets the Windows style unwind data in the form of `RUNTIME_FUNCTION` which has a platform dependent implementation. The ExecutionManager delegates to the JitManager implementations as the unwind infos (`RUNTIME_FUNCTION`) are stored differently on jitted and R2R code.

* For jitted code (`EEJitManager`) a list of sorted `RUNTIME_FUNCTION` are stored on the `RealCodeHeader` which is accessed in the same was as `GetMethodInfo` described above. The correct `RUNTIME_FUNCTION` is found by binary searching the list based on IP.

* For R2R code (`ReadyToRunJitManager`), a list of sorted `RUNTIME_FUNCTION` are stored on the module's `ReadyToRunInfo`. This is accessed as described above for `GetMethodInfo`. Again, the relevant `RUNTIME_FUNCTION` is found by binary searching the list based on IP.

Unwind info (`RUNTIME_FUNCTION`) use relative addressing. For managed code, these values are relative to the start of the code's containing range in the RangeSectionMap (described below). This could be the beginning of a `CodeHeap` for jitted code or the base address of the loaded image for ReadyToRun code.
`GetUnwindInfoBaseAddress` finds this base address for a given `CodeBlockHandle`.

### RangeSectionMap

The range section map logically partitions the entire 32-bit or 64-bit addressable space into chunks.
The map is implemented with multiple levels, where the bits of an address are used as indices into an array of pointers.  The upper levels of the map point to the next level down. At the lowest level of the map, the pointers point to the first range section fragment containing addresses in the chunk.

On 32-bit targets a 2 level map is used

| 31-24 | 23-16 | 15-0 |
|:----:|:----:|:----:|
| L2 | L1 | chunk |

That is, level 2 in the map has 256 entries pointing to level 1 maps (or null if there's nothing allocated), each level 1 map has 256 entries covering a 64 KiB chunk and pointing to a linked list of range section fragments that fall within that 64 KiB chunk.

On 64-bit targets, we take advantage of the fact that most architectures don't support a full 64-bit addressable space: arm64 supports 52 bits of addressable memory and x86-64 supports 57 bits.  The runtime ignores the top bits 63-57 and uses 5 levels of mapping

| 63-57 | 56-49 | 48-41 | 40-33 | 32-25 | 24-17 | 16-0 |
|:-----:|:-----:|:-----:|:-----:|:-----:|:-----:|:----:|
| unused | L5 | L4 | L3 | L2 | L1 | chunk |

That is, level 5 has 256 entires pointing to level 4 maps (or nothing if there's no
code allocated in that address range), level 4 entires point to level 3 maps and so on.  Each level 1 map has 256 entries covering a 128 KiB chunk and pointing to a linked list of range section fragments that fall within that 128 KiB chunk.

### NibbleMap

The ExecutionManager contract depends on a "nibble map" data structure
that allows mapping of a code address in a contiguous subsection of
the address space to the pointer to the start of that a code sequence.
It takes advantage of the fact that the code starts are aligned and
are spaced apart to represent their addresses as a 4-bit nibble value.

Version 1 of the contract depends on the `NibbleMapLinearLookup` implementation of the nibblemap algorithm.

Given a contiguous region of memory in which we lay out a collection of non-overlapping code blocks that are
not too small (so that two adjacent ones aren't too close together) and  where the start of each code block is aligned on some power of 2 and preceeded by a code header,
we can break up the whole memory space into buckets of a fixed size (32-bytes in the current implementation), where
each bucket either has a code block or not.
Thinking of each code block address as a hex number, we can view it as: [index, offset]
where each index gives us a bucket and the offset gives us the position of the header within the bucket.
In the current implementation code must be 4 byte aligned therefore there are 8 possible offsets in a bucket.
These are encoded as values 1-8 in the 4-bit nibble, with 0 reserved to mark the places in the map where a method doesn't start.

To find the start of a method given an address we first convert it into a bucket index (giving the map unit)
and an offset which we can then turn into the index of the nibble that covers that address.
If the nibble is non-zero, we have the start of a method and it is near the given address.
If the nibble is zero, we have to search backward first through the current map unit, and then through previous map
units until we find a non-zero nibble.

For example (all code addresses are relative to some unspecified base):

Suppose there is code starting at address 304 (0x130)

* Then the map index will be 304 / 32 = 9 and the byte offset will be 304 % 32 = 16
* Because addresses are 4-byte aligned, the nibble value will be 1 + 16 / 4 = 5  (we reserve 0 to mean no method).
* So the map unit containing index 9 will contain the value 0x5 << 24 (the map index 9 means we want the second nibble in the second map unit, and we number the nibbles starting from the most significant) , or 0x05000000


Now suppose we do a lookup for address 306 (0x132)
* The map index will be 306 / 32 = 9 and the byte offset will be 306 % 32 = 18
* The nibble value will be 1 + 18 / 4 = 5
* To do the lookup, we will load the map unit with index 9 (so the second 32-bit unit in the map) and get the value 0x05000000
* We will then shift to focus on the nibble with map index 9 (which again has nibble shift 24), so
 the map unit will be 0x00000005 and we will get the nibble value 5.
* Therefore we know that there is a method start at map index 9, nibble value 5.
* The map index corresponds to an offset of 288 bytes and the nibble value 5 corresponds to an offset of (5 - 1) * 4 = 16 bytes
* So the method starts at offset 288 + 16 = 304, which is the address we were looking for.

Now suppose we do a lookup for address 302 (0x12E)

* The map index will be 302 / 32 = 9 and the byte offset will be 302 % 32 = 14
* The nibble value will be 1 + 14 / 4 = 4
* To do the lookup, we will load the map unit containing map index 9 and get the value 0x05000000
* We will then shift to focus on the nibble with map index 9 (which again has nibble shift 22), so we will get
  the nibble value 5.
* Therefore we know that there is a method start at map index 9, nibble value 5.
* But the address we're looking for is map index 9, nibble value 4.
* We know that methods can't start within 32-bytes of each other, so we know that the method we're looking for is not in the current nibble.
* We will then try to shift to the previous nibble in the map unit (0x00000005 >> 4 = 0x00000000)
* Therefore we know there is no method start at any map index in the current map unit.
* We will then align the map index to the start of the current map unit (map index 8) and move back to the previous map unit (map index 7)
* At that point, we scan backwards for a non-zero map unit and a non-zero nibble within the first non-zero map unit. Since there are none, we return null.


## Version 2

Version 2 of the contract depends the new `NibbleMapConstantLookup` algorithm which has O(1) lookup time compared to the `NibbleMapLinearLookup` O(n) lookup time.

With the exception of the nibblemap change, version 2 is identical to version 1.

### NibbleMap

The `NibbleMapConstantLookup` implementation is very similar to `NibbleMapLinearLookup` with the addition
of writing relative pointers into the nibblemap whenever a code block completely covers the code region
represented by a DWORD, with the current values 256 bytes.
This allows for O(1) lookup time with the cost of O(n) write time.

Pointers are encoded using the top 28 bits of the DWORD. The bottom 4 bits of the pointer
are reduced to 2 bits of data using the fact that code start must be 4 byte aligned. This is encoded into
the nibble in bits 28 .. 31 of the DWORD with values 9-12. This is also used to differentiate DWORDs
filled with nibble values and DWORDs with pointer values.

| Nibble Value | Meaning | How to decode |
|:------------:|:--------|:--------------:|
| 0            | empty | |
| 1-8          | Nibble | value - 1 |
| 9-12         | Pointer | (value - 9) << 2 |
| 13-15        | unused | |

To read the nibblemap, we check if the DWORD is a pointer. If so, then we know the value looked up is
part of a managed code block beginning at the map base + decoded pointer. Otherwise we can check for nibbles
as normal. If the DWORD is empty (no pointer or previous nibbles), then we check the previous DWORD for a
pointer or preceeding nibble. If that DWORD is empty, then we must not be in a managed function. If we were,
the write algorithm would have written a relative pointer in the DWORD or we would have seen the start nibble.

Note, looking up a value that points to bytes outside of a managed function has undefined behavior.
In this implementation we may "extend" the lookup period of a function several hundred bytes
if there is not another function immediately following it.

We will go through the same example as above with the new algorithm. Suppose there is code starting at address 304 (0x130) with length 1024 (0x400).

* There will be a nibble at the start of the function as before.
    * The map index will be 304 / 32 = 9 and the byte offset will be 304 % 32 = 16
    * Because addresses are 4-byte aligned, the nibble value will be 1 + 16 / 4 = 5  (we reserve 0 to mean no method).
    * So the map unit containing index 9 will contain the value 0x5 << 24 (the map index 9 means we want the second nibble in the second map unit, and we number the nibbles starting from the most significant) , or 0x05000000
* Since the function starts at 304 with a length of 1024, the last byte of the function is at 1327 (0x52F). Map units (DWORDs) contain 256 bytes (0x100) algined to the map base. Therefore map units represnting 0x200-0x2FF, 0x300-0x3FF and 0x400-0x4ff are completely covered by the function and will have a relative pointer.
    * To get the relative pointer value we split the code start value at the bottom 4 bits. The top 28 bits are included as normal. We shift the bottom 4 bits 2 to the right and add 9, to get the bottom 4 bits encoding. This gives us a relative pointer value of 311 (0x137).
        * 304 = 0b100110000
        * Top 28 bits: 304 = 0b10011xxxx
        * Bottom 4 bits: 0 = 0b0000
        * Bottom 4 bits encoding: 9 = (0 >> 2) + 9
        * Relative Pointer Encoding: 311 = 304 + 9

Now suppose we do a lookup for address 1300 (0x514)
* The map index will be 1300 / 32 = 40 which is located in the 40 / 8 = 5th map unit (DWORD).
* We read the value of the 5th map unit and find it is empty.
* We read the value of the 4th map unit and find that the nibble in the lowest bits has the value of 9 implying that this map unit is a relative pointer.
* Since we found a relative pointer we can decode the entire map unit as a relative pointer and return that address added to the base.<|MERGE_RESOLUTION|>--- conflicted
+++ resolved
@@ -23,17 +23,10 @@
     TargetPointer GetMethodDesc(CodeBlockHandle codeInfoHandle);
     // Get the instruction pointer address of the start of the code block
     TargetCodePointer GetStartAddress(CodeBlockHandle codeInfoHandle);
-<<<<<<< HEAD
-    // Gets the base address of the module containing the code block
-    TargetPointer GetModuleBaseAddress(CodeBlockHandle codeInfoHandle);
-    // Gets the unwind info of the code block at the specified code pointer
-    TargetPointer GetUnwindInfo(CodeBlockHandle codeInfoHandle, TargetCodePointer ip);
-=======
     // Gets the unwind info of the code block at the specified code pointer
     TargetPointer GetUnwindInfo(CodeBlockHandle codeInfoHandle, TargetCodePointer ip);
     // Gets the base address the UnwindInfo of codeInfoHandle is relative to.
     TargetPointer GetUnwindInfoBaseAddress(CodeBlockHandle codeInfoHandle);
->>>>>>> bfc88141
 ```
 
 ## Version 1
